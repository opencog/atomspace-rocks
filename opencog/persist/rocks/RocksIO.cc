--- conflicted
+++ resolved
@@ -307,13 +307,6 @@
 void RocksStorage::appendToSidList(const std::string& klist,
                                    const std::string& sid)
 {
-<<<<<<< HEAD
-	// The-read-modify-write of the list has to be protected
-	// from other callers, as well as from the deletion code.
-	std::lock_guard<std::recursive_mutex> lck(_mtx_list);
-
-=======
->>>>>>> 633a4087
 	std::string sidlist;
 	rocksdb::Status s = _rfile->Get(rocksdb::ReadOptions(), klist, &sidlist);
 	if (not s.ok() or std::string::npos == sidlist.find(sid))
@@ -586,12 +579,11 @@
 
 	// Some consistency checks ...
 	if (0 == sidlist.size())
-<<<<<<< HEAD
 {
 fprintf(fh, "in remFromSidList no list for %s in %s tid=%ld\n",
 sid.c_str(), klist.c_str(), gettid());
 fflush (fh);
-		throw IOException(TRACE_INFO, "Internal Error!");
+		throw NotFoundException(TRACE_INFO, "Internal Error!");
 }
 
 	size_t pos = sidlist.find(sid);
@@ -602,13 +594,6 @@
 fflush (fh);
 		throw NotFoundException(TRACE_INFO, "Internal Error!");
 }
-=======
-		throw NotFoundException(TRACE_INFO, "Internal Error!");
-
-	size_t pos = sidlist.find(sid);
-	if (std::string::npos == pos)
-		throw NotFoundException(TRACE_INFO, "Internal Error!");
->>>>>>> 633a4087
 
 	// That's it. Now edit the sidlist string, remove the sid
 	// from it, and store it as the new sidlist. Unless its empty...
@@ -715,22 +700,15 @@
 			// Perform the deduplicated delete.
 			for (const std::string& osatom : soset)
 			{
-<<<<<<< HEAD
-=======
 				// Two diferent threads may be racing to delete the same
 				// atom. If so, the second thread loses and throws a
 				// consistency check error. If it lost, we just ignore
 				// the error here. Triggered by MultiDeleteUTest.
->>>>>>> 633a4087
 				try
 				{
 					remIncoming(sid, stype, osatom);
 				}
-<<<<<<< HEAD
-				catch(const IOException& ex)
-=======
 				catch(const NotFoundException& ex)
->>>>>>> 633a4087
 				{
 					std::string satom;
 					rocksdb::Status s = _rfile->Get(rocksdb::ReadOptions(), "a@" + sid, &satom);
